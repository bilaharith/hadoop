--- conflicted
+++ resolved
@@ -30,13 +30,6 @@
 import javax.servlet.http.HttpServlet;
 import javax.servlet.http.HttpServletRequest;
 import javax.servlet.http.HttpServletResponse;
-<<<<<<< HEAD
-
-import org.apache.hadoop.hdfs.DFSConfigKeys;
-import org.apache.hadoop.net.NetUtils;
-import org.apache.hadoop.security.SecurityUtil;
-=======
->>>>>>> fbf12270
 
 import org.apache.hadoop.hdfs.DFSConfigKeys;
 import org.apache.hadoop.net.NetUtils;
@@ -137,11 +130,6 @@
             }
             if (imageFile == null) {
               throw new IOException(errorMessage);
-<<<<<<< HEAD
-            }
-            CheckpointFaultInjector.getInstance().beforeGetImageSetsHeaders();
-            serveFile(imageFile);
-=======
             }
             CheckpointFaultInjector.getInstance().beforeGetImageSetsHeaders();
             long start = now();
@@ -151,16 +139,12 @@
               long elapsed = now() - start;
               metrics.addGetImage(elapsed);
             }
->>>>>>> fbf12270
           } else if (parsedParams.isGetEdit()) {
             long startTxId = parsedParams.getStartTxId();
             long endTxId = parsedParams.getEndTxId();
             
             File editFile = nnImage.getStorage()
                 .findFinalizedEditsFile(startTxId, endTxId);
-<<<<<<< HEAD
-            serveFile(editFile);
-=======
             long start = now();
             serveFile(editFile);
 
@@ -168,7 +152,6 @@
               long elapsed = now() - start;
               metrics.addGetEdit(elapsed);
             }
->>>>>>> fbf12270
           } else if (parsedParams.isPutImage()) {
             final long txid = parsedParams.getTxId();
 
@@ -196,11 +179,7 @@
               // issue a HTTP get request to download the new fsimage 
               MD5Hash downloadImageDigest =
                 TransferFsImage.downloadImageToStorage(
-<<<<<<< HEAD
-                        parsedParams.getInfoServer(), txid,
-=======
                         parsedParams.getInfoServer(conf), txid,
->>>>>>> fbf12270
                         nnImage.getStorage(), true);
               nnImage.saveDigestAndRenameCheckpointImage(txid, downloadImageDigest);
 
@@ -351,13 +330,9 @@
   }
   
   static String getParamStringToPutImage(long txid,
-<<<<<<< HEAD
-      InetSocketAddress imageListenAddress, Storage storage) {
-=======
       URL url, Storage storage) {
     InetSocketAddress imageListenAddress = NetUtils.createSocketAddr(url
         .getAuthority());
->>>>>>> fbf12270
     String machine = !imageListenAddress.isUnresolved()
         && imageListenAddress.getAddress().isAnyLocalAddress() ? null
         : imageListenAddress.getHostName();
