--- conflicted
+++ resolved
@@ -47,14 +47,11 @@
         StreamCapabilities {
   private static final Logger LOG = LoggerFactory.getLogger(AbfsInputStream.class);
 
-<<<<<<< HEAD
   public static final int FOOTER_SIZE = 8;
 
   private boolean firstRead = true;
 
-=======
   private int readAheadBlockSize;
->>>>>>> 6a1d7d9e
   private final AbfsClient client;
   private final Statistics statistics;
   private final String path;
@@ -105,15 +102,12 @@
     this.cachedSasToken = new CachedSASToken(
         abfsInputStreamContext.getSasTokenRenewPeriodForStreamsInSeconds());
     this.streamStatistics = abfsInputStreamContext.getStreamStatistics();
-<<<<<<< HEAD
     this.context = abfsInputStreamContext;
-=======
     readAheadBlockSize = abfsInputStreamContext.getReadAheadBlockSize();
 
     // Propagate the config values to ReadBufferManager so that the first instance
     // to initialize can set the readAheadBlockSize
     ReadBufferManager.setReadBufferManagerConfigs(readAheadBlockSize);
->>>>>>> 6a1d7d9e
   }
 
   public String getPath() {
