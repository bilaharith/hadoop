--- conflicted
+++ resolved
@@ -750,13 +750,13 @@
   }
 
   @VisibleForTesting
-<<<<<<< HEAD
   void setIsNamespaceEnabledAccount(String isNamespaceEnabledAccount) {
     this.isNamespaceEnabledAccount = isNamespaceEnabledAccount;
-=======
+  }
+
+  @VisibleForTesting
   public void setMaxIoRetries(int maxIoRetries) {
     this.maxIoRetries = maxIoRetries;
->>>>>>> 3d69383c
   }
 
   private String getTrimmedPasswordString(String key, String defaultValue) throws IOException {
