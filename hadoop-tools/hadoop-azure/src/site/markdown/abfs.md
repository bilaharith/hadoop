<!---
  Licensed under the Apache License, Version 2.0 (the "License");
  you may not use this file except in compliance with the License.
  You may obtain a copy of the License at

   http://www.apache.org/licenses/LICENSE-2.0

  Unless required by applicable law or agreed to in writing, software
  distributed under the License is distributed on an "AS IS" BASIS,
  WITHOUT WARRANTIES OR CONDITIONS OF ANY KIND, either express or implied.
  See the License for the specific language governing permissions and
  limitations under the License. See accompanying LICENSE file.
-->

# Hadoop Azure Support: ABFS  — Azure Data Lake Storage Gen2

<!-- MACRO{toc|fromDepth=1|toDepth=3} -->

## <a name="introduction"></a> Introduction

The `hadoop-azure` module provides support for the Azure Data Lake Storage Gen2
storage layer through the "abfs" connector

To make it part of Apache Hadoop's default classpath, make sure that
`HADOOP_OPTIONAL_TOOLS` environment variable has `hadoop-azure` in the list,
*on every machine in the cluster*

```bash
export HADOOP_OPTIONAL_TOOLS=hadoop-azure
```

You can set this locally in your `.profile`/`.bashrc`, but note it won't
propagate to jobs running in-cluster.


## <a name="features"></a> Features of the ABFS connector.

* Supports reading and writing data stored in an Azure Blob Storage account.
* *Fully Consistent* view of the storage across all clients.
* Can read data written through the `wasb:` connector.
* Presents a hierarchical file system view by implementing the standard Hadoop
  [`FileSystem`](../api/org/apache/hadoop/fs/FileSystem.html) interface.
* Supports configuration of multiple Azure Blob Storage accounts.
* Can act as a source or destination of data in Hadoop MapReduce, Apache Hive, Apache Spark.
* Tested at scale on both Linux and Windows by Microsoft themselves.
* Can be used as a replacement for HDFS on Hadoop clusters deployed in Azure infrastructure.

For details on ABFS, consult the following documents:

* [A closer look at Azure Data Lake Storage Gen2](https://azure.microsoft.com/en-gb/blog/a-closer-look-at-azure-data-lake-storage-gen2/);
MSDN Article from June 28, 2018.
* [Storage Tiers](https://docs.microsoft.com/en-us/azure/storage/blobs/storage-blob-storage-tiers)

## Getting started

### Concepts

The Azure Storage data model presents 3 core concepts:

* **Storage Account**: All access is done through a storage account.
* **Container**: A container is a grouping of multiple blobs.  A storage account
  may have multiple containers.  In Hadoop, an entire file system hierarchy is
  stored in a single container.
* **Blob**: A file of any type and size stored with the existing wasb connector

The ABFS connector connects to classic containers, or those created
with Hierarchical Namespaces.

## <a name="namespaces"></a> Hierarchical Namespaces (and WASB Compatibility)

A key aspect of ADLS Gen 2 is its support for
[hierachical namespaces](https://docs.microsoft.com/en-us/azure/storage/blobs/data-lake-storage-namespace)
These are effectively directories and offer high performance rename and delete operations
—something which makes a significant improvement in performance in query engines
writing data to, including MapReduce, Spark, Hive, as well as DistCp.

This feature is only available if the container was created with "namespace"
support.

You enable namespace support when creating a new Storage Account,
by checking the "Hierarchical Namespace" option in the Portal UI, or, when
creating through the command line, using the option `--hierarchical-namespace true`

_You cannot enable Hierarchical Namespaces on an existing storage account_

Containers in a storage account with Hierarchical Namespaces are
not (currently) readable through the `wasb:` connector.

Some of the `az storage` command line commands fail too, for example:

```bash
$ az storage container list --account-name abfswales1
Blob API is not yet supported for hierarchical namespace accounts. ErrorCode: BlobApiNotYetSupportedForHierarchicalNamespaceAccounts
```

### <a name="creating"></a> Creating an Azure Storage Account

The best documentation on getting started with Azure Datalake Gen2 with the
abfs connector is [Using Azure Data Lake Storage Gen2 with Azure HDInsight clusters](https://docs.microsoft.com/en-us/azure/storage/blobs/data-lake-storage-use-hdi-cluster)

It includes instructions to create it from [the Azure command line tool](https://docs.microsoft.com/en-us/cli/azure/install-azure-cli?view=azure-cli-latest),
which can be installed on Windows, MacOS (via Homebrew) and Linux (apt or yum).

The [az storage](https://docs.microsoft.com/en-us/cli/azure/storage?view=azure-cli-latest) subcommand
handles all storage commands, [`az storage account create`](https://docs.microsoft.com/en-us/cli/azure/storage/account?view=azure-cli-latest#az-storage-account-create)
does the creation.

Until the ADLS gen2 API support is finalized, you need to add an extension
to the ADLS command.
```bash
az extension add --name storage-preview
```

Check that all is well by verifying that the usage command includes `--hierarchical-namespace`:
```
$  az storage account
usage: az storage account create [-h] [--verbose] [--debug]
     [--output {json,jsonc,table,tsv,yaml,none}]
     [--query JMESPATH] --resource-group
     RESOURCE_GROUP_NAME --name ACCOUNT_NAME
     [--sku {Standard_LRS,Standard_GRS,Standard_RAGRS,Standard_ZRS,Premium_LRS,Premium_ZRS}]
     [--location LOCATION]
     [--kind {Storage,StorageV2,BlobStorage,FileStorage,BlockBlobStorage}]
     [--tags [TAGS [TAGS ...]]]
     [--custom-domain CUSTOM_DOMAIN]
     [--encryption-services {blob,file,table,queue} [{blob,file,table,queue} ...]]
     [--access-tier {Hot,Cool}]
     [--https-only [{true,false}]]
     [--file-aad [{true,false}]]
     [--hierarchical-namespace [{true,false}]]
     [--bypass {None,Logging,Metrics,AzureServices} [{None,Logging,Metrics,AzureServices} ...]]
     [--default-action {Allow,Deny}]
     [--assign-identity]
     [--subscription _SUBSCRIPTION]
```

You can list locations from `az account list-locations`, which lists the
name to refer to in the `--location` argument:
```
$ az account list-locations -o table

DisplayName          Latitude    Longitude    Name
-------------------  ----------  -----------  ------------------
East Asia            22.267      114.188      eastasia
Southeast Asia       1.283       103.833      southeastasia
Central US           41.5908     -93.6208     centralus
East US              37.3719     -79.8164     eastus
East US 2            36.6681     -78.3889     eastus2
West US              37.783      -122.417     westus
North Central US     41.8819     -87.6278     northcentralus
South Central US     29.4167     -98.5        southcentralus
North Europe         53.3478     -6.2597      northeurope
West Europe          52.3667     4.9          westeurope
Japan West           34.6939     135.5022     japanwest
Japan East           35.68       139.77       japaneast
Brazil South         -23.55      -46.633      brazilsouth
Australia East       -33.86      151.2094     australiaeast
Australia Southeast  -37.8136    144.9631     australiasoutheast
South India          12.9822     80.1636      southindia
Central India        18.5822     73.9197      centralindia
West India           19.088      72.868       westindia
Canada Central       43.653      -79.383      canadacentral
Canada East          46.817      -71.217      canadaeast
UK South             50.941      -0.799       uksouth
UK West              53.427      -3.084       ukwest
West Central US      40.890      -110.234     westcentralus
West US 2            47.233      -119.852     westus2
Korea Central        37.5665     126.9780     koreacentral
Korea South          35.1796     129.0756     koreasouth
France Central       46.3772     2.3730       francecentral
France South         43.8345     2.1972       francesouth
Australia Central    -35.3075    149.1244     australiacentral
Australia Central 2  -35.3075    149.1244     australiacentral2
```

Once a location has been chosen, create the account
```bash

az storage account create --verbose \
    --name abfswales1 \
    --resource-group devteam2 \
    --kind StorageV2 \
    --hierarchical-namespace true \
    --location ukwest \
    --sku Standard_LRS \
    --https-only true \
    --encryption-services blob \
    --access-tier Hot \
    --tags owner=engineering \
    --assign-identity \
    --output jsonc
```

The output of the command is a JSON file, whose `primaryEndpoints` command
includes the name of the store endpoint:
```json
{
  "primaryEndpoints": {
    "blob": "https://abfswales1.blob.core.windows.net/",
    "dfs": "https://abfswales1.dfs.core.windows.net/",
    "file": "https://abfswales1.file.core.windows.net/",
    "queue": "https://abfswales1.queue.core.windows.net/",
    "table": "https://abfswales1.table.core.windows.net/",
    "web": "https://abfswales1.z35.web.core.windows.net/"
  }
}
```

The `abfswales1.dfs.core.windows.net` account is the name by which the
storage account will be referred to.

Now ask for the connection string to the store, which contains the account key
```bash
az storage account  show-connection-string --name abfswales1
{
  "connectionString": "DefaultEndpointsProtocol=https;EndpointSuffix=core.windows.net;AccountName=abfswales1;AccountKey=ZGlkIHlvdSByZWFsbHkgdGhpbmsgSSB3YXMgZ29pbmcgdG8gcHV0IGEga2V5IGluIGhlcmU/IA=="
}
```

You then need to add the access key to your `core-site.xml`, JCEKs file or
use your cluster management tool to set it the option `fs.azure.account.key.STORAGE-ACCOUNT`
to this value.
```XML
<property>
  <name>fs.azure.account.key.abfswales1.dfs.core.windows.net</name>
  <value>ZGlkIHlvdSByZWFsbHkgdGhpbmsgSSB3YXMgZ29pbmcgdG8gcHV0IGEga2V5IGluIGhlcmU/IA==</value>
</property>
```

#### Creation through the Azure Portal

Creation through the portal is covered in [Quickstart: Create an Azure Data Lake Storage Gen2 storage account](https://docs.microsoft.com/en-us/azure/storage/blobs/data-lake-storage-quickstart-create-account)

Key Steps

1. Create a new Storage Account in a location which suits you.
1. "Basics" Tab: select "StorageV2".
1. "Advanced" Tab: enable "Hierarchical Namespace".

You have now created your storage account. Next, get the key for authentication
for using the default "Shared Key" authentication.

1. Go to the Azure Portal.
1. Select "Storage Accounts"
1. Select the newly created storage account.
1. In the list of settings, locate "Access Keys" and select that.
1. Copy one of the access keys to the clipboard, add to the XML option,
set in cluster management tools, Hadoop JCEKS file or KMS store.

### <a name="new_container"></a> Creating a new container

An Azure storage account can have multiple containers, each with the container
name as the userinfo field of the URI used to reference it.

For example, the container "container1" in the storage account just created
will have the URL `abfs://container1@abfswales1.dfs.core.windows.net/`


You can create a new container through the ABFS connector, by setting the option
 `fs.azure.createRemoteFileSystemDuringInitialization` to `true`. Though the
  same is not supported when AuthType is SAS.

If the container does not exist, an attempt to list it with `hadoop fs -ls`
will fail

```
$ hadoop fs -ls abfs://container1@abfswales1.dfs.core.windows.net/

ls: `abfs://container1@abfswales1.dfs.core.windows.net/': No such file or directory
```

Enable remote FS creation and the second attempt succeeds, creating the container as it does so:

```
$ hadoop fs -D fs.azure.createRemoteFileSystemDuringInitialization=true \
 -ls abfs://container1@abfswales1.dfs.core.windows.net/
```

This is useful for creating accounts on the command line, especially before
the `az storage` command supports hierarchical namespaces completely.


### Listing and examining containers of a Storage Account.

You can use the [Azure Storage Explorer](https://azure.microsoft.com/en-us/features/storage-explorer/)

## <a name="configuring"></a> Configuring ABFS

Any configuration can be specified generally (or as the default when accessing all accounts)
or can be tied to a specific account.
For example, an OAuth identity can be configured for use regardless of which
account is accessed with the property `fs.azure.account.oauth2.client.id`
or you can configure an identity to be used only for a specific storage account with
`fs.azure.account.oauth2.client.id.<account_name>.dfs.core.windows.net`.

This is shown in the Authentication section.

## <a name="authentication"></a> Authentication

Authentication for ABFS is ultimately granted by [Azure Active Directory](https://docs.microsoft.com/en-us/azure/active-directory/develop/authentication-scenarios).

The concepts covered there are beyond the scope of this document to cover;
developers are expected to have read and understood the concepts therein
to take advantage of the different authentication mechanisms.

What is covered here, briefly, is how to configure the ABFS client to authenticate
in different deployment situations.

The ABFS client can be deployed in different ways, with its authentication needs
driven by them.

1. With the storage account's authentication secret in the configuration:
"Shared Key".
1. Using OAuth 2.0 tokens of one form or another.
1. Deployed in-Azure with the Azure VMs providing OAuth 2.0 tokens to the application,
 "Managed Instance".

What can be changed is what secrets/credentials are used to authenticate the caller.

The authentication mechanism is set in `fs.azure.account.auth.type` (or the
 account specific variant). The possible values are SharedKey, OAuth, Custom
 and SAS. For the various OAuth options use the config `fs.azure.account
 .oauth.provider.type`. Following are the implementations supported
  ClientCredsTokenProvider, UserPasswordTokenProvider, MsiTokenProvider and
   RefreshTokenBasedTokenProvider. An IllegalArgumentException is thown if 
   the specified provider type is not one of the supported.

All secrets can be stored in JCEKS files. These are encrypted and password
protected —use them or a compatible Hadoop Key Management Store wherever
possible

### <a name="shared-key-auth"></a> Default: Shared Key

This is the simplest authentication mechanism of account + password.

The account name is inferred from the URL;
the password, "key", retrieved from the XML/JCECKs configuration files.

```xml
<property>
  <name>fs.azure.account.auth.type.abfswales1.dfs.core.windows.net</name>
  <value>SharedKey</value>
  <description>
  </description>
</property>
<property>
  <name>fs.azure.account.key.abfswales1.dfs.core.windows.net</name>
  <value>ZGlkIHlvdSByZWFsbHkgdGhpbmsgSSB3YXMgZ29pbmcgdG8gcHV0IGEga2V5IGluIGhlcmU/IA==</value>
  <description>
  The secret password. Never share these.
  </description>
</property>
```

*Note*: The source of the account key can be changed through a custom key provider;
one exists to execute a shell script to retrieve it.

A custom key provider class can be provided with the config
 `fs.azure.account.keyprovider`. If a key provider class is specified the same 
 will be used to get account key. Otherwise the Simple key provider will be used 
 which will use the key specified for the config `fs.azure.account.key`.

To retrieve using shell script, specify the path to the script for the config  
`fs.azure.shellkeyprovider.script`. ShellDecryptionKeyProvider class use the 
script specified to retrieve the key.

### <a name="oauth-client-credentials"></a> OAuth 2.0 Client Credentials

OAuth 2.0 credentials of (client id, client secret, endpoint) are provided in the configuration/JCEKS file.

The specifics of this process is covered
in [hadoop-azure-datalake](../hadoop-azure-datalake/index.html#Configuring_Credentials_and_FileSystem);
the key names are slightly different here.

```xml
<property>
  <name>fs.azure.account.auth.type</name>
  <value>OAuth</value>
  <description>
  Use OAuth authentication
  </description>
</property>
<property>
  <name>fs.azure.account.oauth.provider.type</name>
  <value>org.apache.hadoop.fs.azurebfs.oauth2.ClientCredsTokenProvider</value>
  <description>
  Use client credentials
  </description>
</property>
<property>
  <name>fs.azure.account.oauth2.client.endpoint</name>
  <value></value>
  <description>
  URL of OAuth endpoint
  </description>
</property>
<property>
  <name>fs.azure.account.oauth2.client.id</name>
  <value></value>
  <description>
  Client ID
  </description>
</property>
<property>
  <name>fs.azure.account.oauth2.client.secret</name>
  <value></value>
  <description>
  Secret
  </description>
</property>
```

### <a name="oauth-user-and-passwd"></a> OAuth 2.0: Username and Password

An OAuth 2.0 endpoint, username and password are provided in the configuration/JCEKS file.

```xml
<property>
  <name>fs.azure.account.auth.type</name>
  <value>OAuth</value>
  <description>
  Use OAuth authentication
  </description>
</property>
<property>
  <name>fs.azure.account.oauth.provider.type</name>
  <value>org.apache.hadoop.fs.azurebfs.oauth2.UserPasswordTokenProvider</value>
  <description>
  Use user and password
  </description>
</property>
<property>
  <name>fs.azure.account.oauth2.client.endpoint</name>
  <value></value>
  <description>
  URL of OAuth 2.0 endpoint
  </description>
</property>
<property>
  <name>fs.azure.account.oauth2.user.name</name>
  <value></value>
  <description>
  username
  </description>
</property>
<property>
  <name>fs.azure.account.oauth2.user.password</name>
  <value></value>
  <description>
  password for account
  </description>
</property>
```

### <a name="oauth-refresh-token"></a> OAuth 2.0: Refresh Token

With an existing Oauth 2.0 token, make a request of the Active Directory endpoint
`https://login.microsoftonline.com/Common/oauth2/token` for this token to be refreshed.

```xml
<property>
  <name>fs.azure.account.auth.type</name>
  <value>OAuth</value>
  <description>
  Use OAuth 2.0 authentication
  </description>
</property>
<property>
  <name>fs.azure.account.oauth.provider.type</name>
  <value>org.apache.hadoop.fs.azurebfs.oauth2.RefreshTokenBasedTokenProvider</value>
  <description>
  Use the Refresh Token Provider
  </description>
</property>
<property>
  <name>fs.azure.account.oauth2.refresh.token</name>
  <value></value>
  <description>
  Refresh token
  </description>
</property>
<property>
  <name>fs.azure.account.oauth2.refresh.endpoint</name>
  <value></value>
  <description>
  Refresh token endpoint
  </description>
</property>
<property>
  <name>fs.azure.account.oauth2.client.id</name>
  <value></value>
  <description>
  Optional Client ID
  </description>
</property>
```

### <a name="managed-identity"></a> Azure Managed Identity

[Azure Managed Identities](https://docs.microsoft.com/en-us/azure/active-directory/managed-identities-azure-resources/overview), formerly "Managed Service Identities".

OAuth 2.0 tokens are issued by a special endpoint only accessible
from the executing VM (`http://169.254.169.254/metadata/identity/oauth2/token`).
The issued credentials can be used to authenticate.

The Azure Portal/CLI is used to create the service identity.

```xml
<property>
  <name>fs.azure.account.auth.type</name>
  <value>OAuth</value>
  <description>
  Use OAuth authentication
  </description>
</property>
<property>
  <name>fs.azure.account.oauth.provider.type</name>
  <value>org.apache.hadoop.fs.azurebfs.oauth2.MsiTokenProvider</value>
  <description>
  Use MSI for issuing OAuth tokens
  </description>
</property>
<property>
  <name>fs.azure.account.oauth2.msi.tenant</name>
  <value></value>
  <description>
  Optional MSI Tenant ID
  </description>
</property>
<property>
  <name>fs.azure.account.oauth2.msi.endpoint</name>
  <value></value>
  <description>
   MSI endpoint
  </description>
</property>
<property>
  <name>fs.azure.account.oauth2.client.id</name>
  <value></value>
  <description>
  Optional Client ID
  </description>
</property>
```

### Custom OAuth 2.0 Token Provider

A Custom OAuth 2.0 token provider supplies the ABFS connector with an OAuth 2.0
token when its `getAccessToken()` method is invoked.

```xml
<property>
  <name>fs.azure.account.auth.type</name>
  <value>Custom</value>
  <description>
  Custom Authentication
  </description>
</property>
<property>
  <name>fs.azure.account.oauth.provider.type</name>
  <value></value>
  <description>
  classname of Custom Authentication Provider
  </description>
</property>
```

The declared class must implement `org.apache.hadoop.fs.azurebfs.extensions.CustomTokenProviderAdaptee`
and optionally `org.apache.hadoop.fs.azurebfs.extensions.BoundDTExtension`.

<<<<<<< HEAD
#### <a name="delegationtokensupportconfigoptions"></a> Delegation token support

Delegation token support can be achieved by making the following config true 
`fs.azure.enable.delegation.token` and specifying the config 
CustomDelegationTokenManager to be used with the config 
`fs.azure.delegation.token.provider.type`. In case delegation token is enabled, 
and the config `fs.azure.delegation.token.provider.type` is not provided an
 IlleagalArgumentException is thrown.

#### <a name="sastokensupportconfigoptions"></a> SAS token support

`fs.azure.sas.token.provider.type`
If the auth type is set as AuthType.SAS then it is expected to specify a class 
which is an implementation of SASTokenProvider otherwise 
IlleagalArgumentException will be thrown.

=======
The declared class also holds responsibility to implement retry logic while fetching access tokens.
>>>>>>> 30ef8d0f

## <a name="technical"></a> Technical notes

### <a name="proxy"></a> Proxy setup

The connector uses the JVM proxy settings to control its proxy setup.

See The [Oracle Java documentation](https://docs.oracle.com/javase/8/docs/technotes/guides/net/proxies.html) for the options to set.

As the connector uses HTTPS by default, the `https.proxyHost` and `https.proxyPort`
options are those which must be configured.

In MapReduce jobs, including distcp, the proxy options must be set in both the
`mapreduce.map.java.opts` and `mapreduce.reduce.java.opts`.

```bash
# this variable is only here to avoid typing the same values twice.
# It's name is not important.
export DISTCP_PROXY_OPTS="-Dhttps.proxyHost=web-proxy.example.com -Dhttps.proxyPort=80"

hadoop distcp \
  -D mapreduce.map.java.opts="$DISTCP_PROXY_OPTS" \
  -D mapreduce.reduce.java.opts="$DISTCP_PROXY_OPTS" \
  -update -skipcrccheck -numListstatusThreads 40 \
  hdfs://namenode:8020/users/alice abfs://backups@account.dfs.core.windows.net/users/alice
```

Without these settings, even though access to ADLS may work from the command line,
`distcp` access can fail with network errors.

### <a name="security"></a> Security

As with other object stores, login secrets are valuable pieces of information.
Organizations should have a process for safely sharing them.

### <a name="limitations"></a> Limitations of the ABFS connector

* File last access time is not tracked.
* Extended attributes are not supported.
* File Checksums are not supported.
* The `Syncable` interfaces `hsync()` and `hflush()` operations are supported if
`fs.azure.enable.flush` is set to true (default=true). With the Wasb connector,
this limited the number of times either call could be made to 50,000
[HADOOP-15478](https://issues.apache.org/jira/browse/HADOOP-15478).
If abfs has the a similar limit, then excessive use of sync/flush may
cause problems.

### <a name="consistency"></a> Consistency and Concurrency

As with all Azure storage services, the Azure Datalake Gen 2 store offers
a fully consistent view of the store, with complete
Create, Read, Update, and Delete consistency for data and metadata.
(Compare and contrast with S3 which only offers Create consistency;
S3Guard adds CRUD to metadata, but not the underlying data).

### <a name="performance"></a> Performance and Scalability

For containers with hierarchical namespaces,
the scalability numbers are, in Big-O-notation, as follows:

| Operation | Scalability |
|-----------|-------------|
| File Rename | `O(1)` |
| File Delete | `O(1)` |
| Directory Rename:| `O(1)` |
| Directory Delete | `O(1)` |

For non-namespace stores, the scalability becomes:

| Operation | Scalability |
|-----------|-------------|
| File Rename | `O(1)` |
| File Delete | `O(1)` |
| Directory Rename:| `O(files)` |
| Directory Delete | `O(files)` |

That is: the more files there are, the slower directory operations get.


Further reading: [Azure Storage Scalability Targets](https://docs.microsoft.com/en-us/azure/storage/common/storage-scalability-targets?toc=%2fazure%2fstorage%2fqueues%2ftoc.json)

### <a name="extensibility"></a> Extensibility

The ABFS connector supports a number of limited-private/unstable extension
points for third-parties to integrate their authentication and authorization
services into the ABFS client.

* `CustomDelegationTokenManager` : adds ability to issue Hadoop Delegation Tokens.
* `SASTokenProvider`: allows for custom provision of Azure Storage Shared Access Signature (SAS) tokens.
* `CustomTokenProviderAdaptee`: allows for custom provision of
Azure OAuth tokens.
* `KeyProvider`.

Consult the source in `org.apache.hadoop.fs.azurebfs.extensions`
and all associated tests to see how to make use of these extension points.

_Warning_ These extension points are unstable.

## <a href="options"></a> Other configuration options

Consult the javadocs for `org.apache.hadoop.fs.azurebfs.constants.ConfigurationKeys`,
`org.apache.hadoop.fs.azurebfs.constants.FileSystemConfigurations` and
`org.apache.hadoop.fs.azurebfs.AbfsConfiguration` for the full list
of configuration options and their default values.

### <a name="flushconfigoptions"></a> Flush Options

#### <a name="abfsflushconfigoptions"></a> 1. Azure Blob File System Flush Options
Config `fs.azure.enable.flush` provides an option to render ABFS flush APIs -
 HFlush() and HSync() to be no-op. By default, this
config will be set to true.

Both the APIs will ensure that data is persisted.

#### <a name="outputstreamflushconfigoptions"></a> 2. OutputStream Flush Options
Config `fs.azure.disable.outputstream.flush` provides an option to render
OutputStream Flush() API to be a no-op in AbfsOutputStream. By default, this
config will be set to true.

Hflush() being the only documented API that can provide persistent data
transfer, Flush() also attempting to persist buffered data will lead to
performance issues.

### <a name="hnscheckconfigoptions"></a> HNS Check Options
Config `fs.azure.account.hns.enabled` provides an option to specify whether
 the storage account is HNS enabled or not. In case the config is not provided,
  a server call is made to check the same.

### <a name="flushconfigoptions"></a> Access Options
Config `fs.azure.enable.check.access` needs to be set true to enable
 the AzureBlobFileSystem.access().

### <a name="featureconfigoptions"></a> Primary User Group Options
The group name which is part FileStatus and AclStatus will be set the same as 
the username if the following config is set to true 
`fs.azure.skipUserGroupMetadataDuringInitialization`.

### <a name="ioconfigoptions"></a> IO Options
The following configs are related to read, write and r.

`fs.azure.io.retry.max.retries`: Sets the number of retries for IO operations. 
Currently this is used only for the server call retry logic. Used within 
AbfsClient class as part of the ExponentialRetryPolicy. The value should be >= 0.

`fs.azure.write.request.size`: To set the write buffer size. Specify the value 
in bytes. Specify the value in bytes. The value should be between 16384 to 
104857600 both inclusive (16 KB to 100 MB). The default value will be 8388608 
(8 MB).

`fs.azure.read.request.size`: To set the read buffer size.Specify the value in 
bytes. The value should be between 16384 to 104857600 both inclusive (16 KB to 
100 MB). The default value will be 4194304 (4 MB).

`fs.azure.readaheadqueue.depth`: Sets the readahead queue depth in 
AbfsInputStream. In case the set value is negative the read ahead queue depth 
will be set as Runtime.getRuntime().availableProcessors(). By default the value 
will be -1.

### <a name="securityconfigoptions"></a> Security Options
`fs.azure.always.use.https`: Enforces to use HTTPS instead of HTTP when the flag 
is made true. Irrespective of the flag, AbfsClient will use HTTPS if the secure 
scheme (ABFSS) is used or OAuth is used for authentication. By default this will 
be set to true.

`fs.azure.ssl.channel.mode`: Initializing DelegatingSSLSocketFactory with the 
specified SSL channel mode. Value should be of the enum 
DelegatingSSLSocketFactory.SSLChannelMode. The default value will be 
DelegatingSSLSocketFactory.SSLChannelMode.Default.

### <a name="serverconfigoptions"></a> Server Options
When the config `fs.azure.io.read.tolerate.concurrent.append` is made true, the 
If-Match header sent to the server for read calls will be set as * otherwise the 
same will be set with ETag. This is basically a mechanism in place to handle the 
reads with optimistic concurrency.
Please refer the following link for further information.
1.	https://docs.microsoft.com/en-us/rest/api/storageservices/datalakestoragegen2/path/read
2.	https://azure.microsoft.com/de-de/blog/managing-concurrency-in-microsoft-azure-storage-2/

listStatus API fetches the FileStatus information from server in a page by page 
manner. The config `fs.azure.list.max.results` used to set the maxResults URI
 param which sets the pagesize(maximum results per call). The value should be > 
 0. By defaul this will be 500. Server has a maximum value for this paramater as 
 5000. So even if the config is sabove 5000 the response will only contain 5000 
 entries.
Please refer the following link for further information. 
https://docs.microsoft.com/en-us/rest/api/storageservices/datalakestoragegen2/path/list

### <a name="throttlingconfigoptions"></a> Throttling Options
ABFS driver has the capability to throttle read and write operations to achieve 
maximum throughput by minimizing errors. The errors occur when the account 
ingress or egress limits are exceeded and the server-side throttles requests. 
Server-side throttling causes the retry policy to be used, but the retry policy 
sleeps for long periods of time causing the total ingress or egress throughput 
to be as much as 35% lower than optimal. The retry policy is also after the fact, 
in that it applies after a request fails. On the other hand, the client-side 
throttling implemented here happens before requests are made and sleeps just 
enough to minimize errors, allowing optimal ingress and/or egress throughput.
By default the throttling mechanism is enabled in the driver. The same can be 
disabled by setting the config `fs.azure.enable.autothrottling` to false.

### <a name="renameconfigoptions"></a> Rename Options
`fs.azure.atomic.rename.key`: Directories for atomic rename support can be 
specified comma separated in this config. The driver prints the following 
warning log if the source of the rename belongs to one of the configured 
directories. "The atomic rename feature is not supported by the ABFS scheme
; however, rename, create and delete operations are atomic if Namespace is 
enabled for your Azure Storage account."
The directories can be specified as comma separated values. By default the value 
is "/hbase"

### <a name="perfoptions"></a> Perf Options

#### <a name="abfstracklatencyoptions"></a> 1. HTTP Request Tracking Options
If you set `fs.azure.abfs.latency.track` to `true`, the module starts tracking the
performance metrics of ABFS HTTP traffic. To obtain these numbers on your machine
or cluster, you will also need to enable debug logging for the `AbfsPerfTracker`
class in your `log4j` config. A typical perf log line appears like:

```
h=KARMA t=2019-10-25T20:21:14.518Z a=abfstest01.dfs.core.windows.net
c=abfs-testcontainer-84828169-6488-4a62-a875-1e674275a29f cr=delete ce=deletePath
r=Succeeded l=32 ls=32 lc=1 s=200 e= ci=95121dae-70a8-4187-b067-614091034558
ri=97effdcf-201f-0097-2d71-8bae00000000 ct=0 st=0 rt=0 bs=0 br=0 m=DELETE
u=https%3A%2F%2Fabfstest01.dfs.core.windows.net%2Ftestcontainer%2Ftest%3Ftimeout%3D90%26recursive%3Dtrue
```

The fields have the following definitions:

`h`: host name
`t`: time when this request was logged
`a`: Azure storage account name
`c`: container name
`cr`: name of the caller method
`ce`: name of the callee method
`r`: result (Succeeded/Failed)
`l`: latency (time spent in callee)
`ls`: latency sum (aggregate time spent in caller; logged when there are multiple
callees; logged with the last callee)
`lc`: latency count (number of callees; logged when there are multiple callees;
logged with the last callee)
`s`: HTTP Status code
`e`: Error code
`ci`: client request ID
`ri`: server request ID
`ct`: connection time in milliseconds
`st`: sending time in milliseconds
`rt`: receiving time in milliseconds
`bs`: bytes sent
`br`: bytes received
`m`: HTTP method (GET, PUT etc)
`u`: Encoded HTTP URL

Note that these performance numbers are also sent back to the ADLS Gen 2 API endpoints
in the `x-ms-abfs-client-latency` HTTP headers in subsequent requests. Azure uses these
settings to track their end-to-end latency.

## <a name="troubleshooting"></a> Troubleshooting

The problems associated with the connector usually come down to, in order

1. Classpath.
1. Network setup (proxy etc.).
1. Authentication and Authorization.
1. Anything else.

If you log `org.apache.hadoop.fs.azurebfs.services` at `DEBUG` then you will
see more details about any request which is failing.

One useful tool for debugging connectivity is the [cloudstore storediag utility](https://github.com/steveloughran/cloudstore/releases).

This validates the classpath, the settings, then tries to work with the filesystem.

```bash
bin/hadoop jar cloudstore-0.1-SNAPSHOT.jar storediag abfs://container@account.dfs.core.windows.net/
```

1. If the `storediag` command cannot work with an abfs store, nothing else is likely to.
1. If the `storediag` store does successfully work, that does not guarantee that the classpath
or configuration on the rest of the cluster is also going to work, especially
in distributed applications. But it is at least a start.

### `ClassNotFoundException: org.apache.hadoop.fs.azurebfs.AzureBlobFileSystem`

The `hadoop-azure` JAR is not on the classpah.

```
java.lang.RuntimeException: java.lang.ClassNotFoundException:
    Class org.apache.hadoop.fs.azurebfs.AzureBlobFileSystem not found
  at org.apache.hadoop.conf.Configuration.getClass(Configuration.java:2625)
  at org.apache.hadoop.fs.FileSystem.getFileSystemClass(FileSystem.java:3290)
  at org.apache.hadoop.fs.FileSystem.createFileSystem(FileSystem.java:3322)
  at org.apache.hadoop.fs.FileSystem.access$200(FileSystem.java:136)
  at org.apache.hadoop.fs.FileSystem$Cache.getInternal(FileSystem.java:3373)
  at org.apache.hadoop.fs.FileSystem$Cache.get(FileSystem.java:3341)
  at org.apache.hadoop.fs.FileSystem.get(FileSystem.java:491)
  at org.apache.hadoop.fs.Path.getFileSystem(Path.java:361)
Caused by: java.lang.ClassNotFoundException:
    Class org.apache.hadoop.fs.azurebfs.AzureBlobFileSystem not found
  at org.apache.hadoop.conf.Configuration.getClassByName(Configuration.java:2529)
  at org.apache.hadoop.conf.Configuration.getClass(Configuration.java:2623)
  ... 16 more
```

Tip: if this is happening on the command line, you can turn on debug logging
of the hadoop scripts:

```bash
export HADOOP_SHELL_SCRIPT_DEBUG=true
```

If this is happening on an application running within the cluster, it means
the cluster (somehow) needs to be configured so that the `hadoop-azure`
module and dependencies are on the classpath of deployed applications.

### `ClassNotFoundException: com.microsoft.azure.storage.StorageErrorCode`

The `azure-storage` JAR is not on the classpath.

### `Server failed to authenticate the request`

The request wasn't authenticated while using the default shared-key
authentication mechanism.

```
Operation failed: "Server failed to authenticate the request.
 Make sure the value of Authorization header is formed correctly including the signature.",
 403, HEAD, https://account.dfs.core.windows.net/container2?resource=filesystem&timeout=90
  at org.apache.hadoop.fs.azurebfs.services.AbfsRestOperation.execute(AbfsRestOperation.java:135)
  at org.apache.hadoop.fs.azurebfs.services.AbfsClient.getFilesystemProperties(AbfsClient.java:209)
  at org.apache.hadoop.fs.azurebfs.AzureBlobFileSystemStore.getFilesystemProperties(AzureBlobFileSystemStore.java:259)
  at org.apache.hadoop.fs.azurebfs.AzureBlobFileSystem.fileSystemExists(AzureBlobFileSystem.java:859)
  at org.apache.hadoop.fs.azurebfs.AzureBlobFileSystem.initialize(AzureBlobFileSystem.java:110)
```

Causes include:

* Your credentials are incorrect.
* Your shared secret has expired. in Azure, this happens automatically
* Your shared secret has been revoked.
* host/VM clock drift means that your client's clock is out of sync with the
Azure servers —the call is being rejected as it is either out of date (considered a replay)
or from the future. Fix: Check your clocks, etc.

### `Configuration property _something_.dfs.core.windows.net not found`

There's no `fs.azure.account.key.` entry in your cluster configuration declaring the
access key for the specific account, or you are using the wrong URL

```
$ hadoop fs -ls abfs://container@abfswales2.dfs.core.windows.net/

ls: Configuration property abfswales2.dfs.core.windows.net not found.
```

* Make sure that the URL is correct
* Add the missing account key.


### `No such file or directory when trying to list a container`

There is no container of the given name. Either it has been mistyped
or the container needs to be created.

```
$ hadoop fs -ls abfs://container@abfswales1.dfs.core.windows.net/

ls: `abfs://container@abfswales1.dfs.core.windows.net/': No such file or directory
```

* Make sure that the URL is correct
* Create the container if needed

### "HTTP connection to https://login.microsoftonline.com/_something_ failed for getting token from AzureAD. Http response: 200 OK"

+ it has a content-type `text/html`, `text/plain`, `application/xml`

The OAuth authentication page didn't fail with an HTTP error code, but it didn't return JSON either

```
$ bin/hadoop fs -ls abfs://container@abfswales1.dfs.core.windows.net/

 ...

ls: HTTP Error 200;
  url='https://login.microsoftonline.com/02a07549-0a5f-4c91-9d76-53d172a638a2/oauth2/authorize'
  AADToken: HTTP connection to
  https://login.microsoftonline.com/02a07549-0a5f-4c91-9d76-53d172a638a2/oauth2/authorize
  failed for getting token from AzureAD.
  Unexpected response.
  Check configuration, URLs and proxy settings.
  proxies=none;
  requestId='dd9d526c-8b3d-4b3f-a193-0cf021938600';
  contentType='text/html; charset=utf-8';
```

Likely causes are configuration and networking:

1. Authentication is failing, the caller is being served up the Azure Active Directory
signon page for humans, even though it is a machine calling.
1. The URL is wrong —it is pointing at a web page unrelated to OAuth2.0
1. There's a proxy server in the way trying to return helpful instructions.

### `java.io.IOException: The ownership on the staging directory /tmp/hadoop-yarn/staging/user1/.staging is not as expected. It is owned by <principal_id>. The directory must be owned by the submitter user1 or user1`

When using [Azure Managed Identities](https://docs.microsoft.com/en-us/azure/active-directory/managed-identities-azure-resources/overview), the files/directories in ADLS Gen2 by default will be owned by the service principal object id i.e. principal ID & submitting jobs as the local OS user 'user1' results in the above exception.

The fix is to mimic the ownership to the local OS user, by adding the below properties to`core-site.xml`.

```xml
<property>
  <name>fs.azure.identity.transformer.service.principal.id</name>
  <value>service principal object id</value>
  <description>
  An Azure Active Directory object ID (oid) used as the replacement for names contained
  in the list specified by “fs.azure.identity.transformer.service.principal.substitution.list”.
  Notice that instead of setting oid, you can also set $superuser here.
  </description>
</property>
<property>
  <name>fs.azure.identity.transformer.service.principal.substitution.list</name>
  <value>user1</value>
  <description>
  A comma separated list of names to be replaced with the service principal ID specified by
  “fs.azure.identity.transformer.service.principal.id”.  This substitution occurs
  when setOwner, setAcl, modifyAclEntries, or removeAclEntries are invoked with identities
  contained in the substitution list. Notice that when in non-secure cluster, asterisk symbol *
  can be used to match all user/group.
  </description>
</property>
```

Once the above properties are configured, `hdfs dfs -ls abfs://container1@abfswales1.dfs.core.windows.net/` shows the ADLS Gen2 files/directories are now owned by 'user1'.

## <a name="testing"></a> Testing ABFS

See the relevant section in [Testing Azure](testing_azure.html).<|MERGE_RESOLUTION|>--- conflicted
+++ resolved
@@ -568,7 +568,8 @@
 The declared class must implement `org.apache.hadoop.fs.azurebfs.extensions.CustomTokenProviderAdaptee`
 and optionally `org.apache.hadoop.fs.azurebfs.extensions.BoundDTExtension`.
 
-<<<<<<< HEAD
+The declared class also holds responsibility to implement retry logic while fetching access tokens.
+
 #### <a name="delegationtokensupportconfigoptions"></a> Delegation token support
 
 Delegation token support can be achieved by making the following config true 
@@ -580,14 +581,9 @@
 
 #### <a name="sastokensupportconfigoptions"></a> SAS token support
 
-`fs.azure.sas.token.provider.type`
-If the auth type is set as AuthType.SAS then it is expected to specify a class 
-which is an implementation of SASTokenProvider otherwise 
-IlleagalArgumentException will be thrown.
-
-=======
-The declared class also holds responsibility to implement retry logic while fetching access tokens.
->>>>>>> 30ef8d0f
+`fs.azure.sas.token.provider.type` If the auth type is set as AuthType.SAS then 
+it is expected to specify a class which is an implementation of SASTokenProvider 
+otherwise IlleagalArgumentException will be thrown.
 
 ## <a name="technical"></a> Technical notes
 
